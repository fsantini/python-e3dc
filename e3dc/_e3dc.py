#!/usr/bin/env python
# Python class to connect to an E3/DC system.
#
# Copyright 2017 Francesco Santini <francesco.santini@gmail.com>
# Licensed under a MIT license. See LICENSE for details

import datetime
import hashlib
import json
import time
import uuid
from calendar import monthrange

import dateutil.parser
import requests

from ._e3dc_rscp_local import (
    E3DC_RSCP_local,
    RSCPAuthenticationError,
    RSCPKeyError,
    RSCPNotAvailableError,
)
from ._e3dc_rscp_web import E3DC_RSCP_web
from ._rscpLib import rscpFindTag, rscpFindTagIndex
from ._rscpTags import RscpTag, RscpType, getStrPowermeterType

REMOTE_ADDRESS = "https://s10.e3dc.com/s10/phpcmd/cmd.php"
REQUEST_INTERVAL_SEC = 10  # minimum interval between requests
REQUEST_INTERVAL_SEC_LOCAL = 1  # minimum interval between requests


class AuthenticationError(Exception):
    """Class for Authentication Error Exception."""

    pass


class NotAvailableError(Exception):
    """Class for Not Available Error Exception."""

    pass


class PollError(Exception):
    """Class for Poll Error Exception."""

    pass


class SendError(Exception):
    """Class for Send Error Exception."""

    pass


class E3DC:
    """A class describing an E3DC system."""

    CONNECT_LOCAL = 1
    CONNECT_WEB = 2

    _IDLE_TYPE = {"idleCharge": 0, "idleDischarge": 1}

    def __init__(self, connectType, **kwargs):
        """Constructor of an E3DC object.

        Args:
            connectType: can be one of the following
                E3DC.CONNECT_LOCAL use local rscp connection
                E3DC.CONNECT_WEB use web connection
            **kwargs: Arbitrary keyword argument

        Keyword Args:
            username (str): username
            password (str): password (plain text)
            ipAddress (str): IP address of the E3DC system - required for CONNECT_LOCAL
            key (str): encryption key as set in the E3DC settings - required for CONNECT_LOCAL
            serialNumber (str): the serial number of the system to monitor - required for CONNECT_WEB
            isPasswordMd5 (Optional[bool]): indicates whether the password is already md5 digest (recommended, default = True) - required for CONNECT_WEB
            configuration (Optional[dict]): dict containing details of the E3DC configuration. {"pvis": [{"index": 0, "strings": 2, "phases": 3}], "powermeters": [{"index": 0}], "batteries": [{"index": 0, "dcbs": 1}]}
        """
        self.connectType = connectType
        self.username = kwargs["username"]
        self.serialNumber = None
        self.serialNumberPrefix = None

        self.jar = None
        self.guid = "GUID-" + str(uuid.uuid1())
        self.lastRequestTime = -1
        self.lastRequest = None
        self.connected = False

        # static values
        self.deratePercent = None
        self.deratePower = None
        self.installedPeakPower = None
        self.installedBatteryCapacity = None
        self.externalSourceAvailable = None
        self.macAddress = None
        self.model = None
        self.maxAcPower = None
        self.maxBatChargePower = None
        self.maxBatDischargePower = None
        self.startDischargeDefault = None
        self.powermeters = None
        self.pvis = None
        self.batteries = None
        self.pmIndexExt = None

        if "configuration" in kwargs:
            configuration = kwargs["configuration"]
            if "pvis" in configuration and isinstance(configuration["pvis"], list):
                self.pvis = configuration["pvis"]
            if "powermeters" in configuration and isinstance(
                configuration["powermeters"], list
            ):
                self.powermeters = configuration["powermeters"]
            if "batteries" in configuration and isinstance(
                configuration["batteries"], list
            ):
                self.batteries = configuration["batteries"]

        if connectType == self.CONNECT_LOCAL:
            self.ip = kwargs["ipAddress"]
            self.key = kwargs["key"]
            self.password = kwargs["password"]
            self.rscp = E3DC_RSCP_local(self.username, self.password, self.ip, self.key)
            self.poll = self.poll_rscp
        else:
            self._set_serial(kwargs["serialNumber"])
            if "isPasswordMd5" in kwargs:
                if kwargs["isPasswordMd5"]:
                    self.password = kwargs["password"]
                else:
                    self.password = hashlib.md5(
                        kwargs["password"].encode("utf-8")
                    ).hexdigest()
            self.rscp = E3DC_RSCP_web(
                self.username,
                self.password,
                "{}{}".format(self.serialNumberPrefix, self.serialNumber),
            )
            self.poll = self.poll_ajax

        self.get_system_info_static(keepAlive=True)

    def _set_serial(self, serial):
        self.batteries = self.batteries or [{"index": 0}]
        self.pmIndexExt = 1

        if serial[0].isdigit():
            self.serialNumber = serial
        else:
            self.serialNumber = serial[4:]
            self.serialNumberPrefix = serial[:4]

        if self.serialNumber.startswith("4") or self.serialNumber.startswith("72"):
            self.model = "S10E"
            self.powermeters = self.powermeters or [{"index": 0}]
            self.pvis = self.pvis or [{"index": 0}]
            if not self.serialNumberPrefix:
                self.serialNumberPrefix = "S10-"
        elif self.serialNumber.startswith("74"):
            self.model = "S10E_Compact"
            self.powermeters = self.powermeters or [{"index": 0}]
            self.pvis = self.pvis or [{"index": 0}]
            if not self.serialNumberPrefix:
                self.serialNumberPrefix = "S10-"
        elif self.serialNumber.startswith("5"):
            self.model = "S10_Mini"
            self.powermeters = self.powermeters or [{"index": 6}]
            self.pvis = self.pvis or [{"index": 0, "phases": 1}]
            if not self.serialNumberPrefix:
                self.serialNumberPrefix = "S10-"
        elif self.serialNumber.startswith("6"):
            self.model = "Quattroporte"
            self.powermeters = self.powermeters or [{"index": 6}]
            self.pvis = self.pvis or [{"index": 0}]
            if not self.serialNumberPrefix:
                self.serialNumberPrefix = "Q10-"
        elif self.serialNumber.startswith("70"):
            self.model = "S10E_Pro"
            self.powermeters = self.powermeters or [{"index": 0}]
            self.pvis = self.pvis or [{"index": 0}]
            if not self.serialNumberPrefix:
                self.serialNumberPrefix = "P10-"
        elif self.serialNumber.startswith("75"):
            self.model = "S10E_Pro_Compact"
            self.powermeters = self.powermeters or [{"index": 0}]
            self.pvis = self.pvis or [{"index": 0}]
            if not self.serialNumberPrefix:
                self.serialNumberPrefix = "P10-"
        elif self.serialNumber.startswith("8"):
            self.model = "S10X"
            self.powermeters = self.powermeters or [{"index": 0}]
            self.pvis = self.pvis or [{"index": 0}]
            if not self.serialNumberPrefix:
                self.serialNumberPrefix = "H20-"
        else:
            self.model = "NA"
            self.powermeters = self.powermeters or [{"index": 0}]
            self.pvis = self.pvis or [{"index": 0}]

    def connect_web(self):
        """Connects to the E3DC portal and opens a session.

        Raises:
            e3dc.AuthenticationError: login error
        """
        # login request
        loginPayload = {
            "DO": "LOGIN",
            "USERNAME": self.username,
            "PASSWD": self.password,
        }
        headers = {"Window-Id": self.guid}

        try:
            r = requests.post(REMOTE_ADDRESS, data=loginPayload, headers=headers)
            jsonResponse = r.json()
        except:
            raise AuthenticationError("Error communicating with server")
        if jsonResponse["ERRNO"] != 0:
            raise AuthenticationError("Login error")

        # get cookies
        self.jar = r.cookies

        # set the proper device
        deviceSelectPayload = {
            "DO": "GETCONTENT",
            "MODID": "IDOVERVIEWUNITMAIN",
            "ARG0": self.serialNumber,
            "TOS": -7200,
        }

        try:
            r = requests.post(
                REMOTE_ADDRESS,
                data=deviceSelectPayload,
                cookies=self.jar,
                headers=headers,
            )
            jsonResponse = r.json()
        except:
            raise AuthenticationError("Error communicating with server")
        if jsonResponse["ERRNO"] != 0:
            raise AuthenticationError("Error selecting device")
        self.connected = True

    def poll_ajax_raw(self):
        """Polls the portal for the current status.

        Returns:
            dict: Dictionary containing the status information in raw format as returned by the portal

        Raises:
            e3dc.PollError in case of problems polling
        """
        if not self.connected:
            self.connect_web()

        pollPayload = {"DO": "LIVEUNITDATA"}
        pollHeaders = {
            "Pragma": "no-cache",
            "Cache-Control": "no-store",
            "Window-Id": self.guid,
        }

        try:
            r = requests.post(
                REMOTE_ADDRESS, data=pollPayload, cookies=self.jar, headers=pollHeaders
            )
            jsonResponse = r.json()
        except:
            self.connected = False
            raise PollError("Error communicating with server")

        if jsonResponse["ERRNO"] != 0:
            raise PollError("Error polling: %d" % (jsonResponse["ERRNO"]))

        return json.loads(jsonResponse["CONTENT"])

    def poll_ajax(self, **kwargs):
        """Polls the portal for the current status and returns a digest.

        Args:
            **kwars: argument list

        Returns:
            dict: Dictionary containing the condensed status information structured as follows::

                {
                    "autarky": <autarky in %>,
                    "consumption": {
                        "battery": <power entering battery (positive: charging, negative: discharging)>,
                        "house": <house consumption>,
                        "wallbox": <wallbox consumption>
                    }
                    "production": {
                        "solar" : <production from solar in W>,
                        "add" : <additional external power in W>,
                        "grid" : <absorption from grid in W>
                    }
                    "stateOfCharge": <battery charge status in %>,
                    "selfConsumption": <self consumed power in %>,
                    "time": <datetime object containing the timestamp>
                }

        Raises:
            e3dc.PollError in case of problems polling
        """
        if (
            self.lastRequest is not None
            and (time.time() - self.lastRequestTime) < REQUEST_INTERVAL_SEC
        ):
            return self.lastRequest

        raw = self.poll_ajax_raw()
        strPmIndex = str(self.pmIndexExt)
        outObj = {
            "time": dateutil.parser.parse(raw["time"]).replace(
                tzinfo=datetime.timezone.utc
            ),
            "sysStatus": raw["SYSSTATUS"],
            "stateOfCharge": int(raw["SOC"]),
            "production": {
                "solar": int(raw["POWER_PV_S1"])
                + int(raw["POWER_PV_S2"])
                + int(raw["POWER_PV_S3"]),
                "add": -(
                    int(raw["PM" + strPmIndex + "_L1"])
                    + int(raw["PM" + strPmIndex + "_L2"])
                    + int(raw["PM" + strPmIndex + "_L3"])
                ),
                "grid": int(raw["POWER_LM_L1"])
                + int(raw["POWER_LM_L2"])
                + int(raw["POWER_LM_L3"]),
            },
            "consumption": {
                "battery": int(raw["POWER_BAT"]),
                "house": int(raw["POWER_C_L1"])
                + int(raw["POWER_C_L2"])
                + int(raw["POWER_C_L3"]),
                "wallbox": int(raw["POWER_WALLBOX"]),
            },
        }

        self.lastRequest = outObj
        self.lastRequestTime = time.time()

        return outObj

    def poll_rscp(self, keepAlive=False):
        """Polls via rscp protocol locally.

        Args:
            keepAlive (Optional[bool]): True to keep connection alive

        Returns:
            dict: Dictionary containing the condensed status information structured as follows::

                {
                    "autarky": <autarky in %>,
                    "consumption": {
                        "battery": <power entering battery (positive: charging, negative: discharging)>,
                        "house": <house consumption>,
                        "wallbox": <wallbox consumption>
                    }
                    "production": {
                        "solar" : <production from solar in W>,
                        "add" : <additional external power in W>,
                        "grid" : <absorption from grid in W>
                    }
                    "stateOfCharge": <battery charge status in %>,
                    "selfConsumption": <self consumed power in %>,
                    "time": <datetime object containing the timestamp>
                }
        """
        if (
            self.lastRequest is not None
            and (time.time() - self.lastRequestTime) < REQUEST_INTERVAL_SEC_LOCAL
        ):
            return self.lastRequest

        ts = self.sendRequestTag(RscpTag.INFO_REQ_UTC_TIME, keepAlive=True)
        soc = self.sendRequestTag(RscpTag.EMS_REQ_BAT_SOC, keepAlive=True)
        solar = self.sendRequestTag(RscpTag.EMS_REQ_POWER_PV, keepAlive=True)
        add = self.sendRequestTag(RscpTag.EMS_REQ_POWER_ADD, keepAlive=True)
        bat = self.sendRequestTag(RscpTag.EMS_REQ_POWER_BAT, keepAlive=True)
        home = self.sendRequestTag(RscpTag.EMS_REQ_POWER_HOME, keepAlive=True)
        grid = self.sendRequestTag(RscpTag.EMS_REQ_POWER_GRID, keepAlive=True)
        wb = self.sendRequestTag(RscpTag.EMS_REQ_POWER_WB_ALL, keepAlive=True)
        sc = self.sendRequestTag(RscpTag.EMS_REQ_SELF_CONSUMPTION, keepAlive=True)
        # last call, use keepAlive value
        autarky = self.sendRequestTag(RscpTag.EMS_REQ_AUTARKY, keepAlive=keepAlive)

        outObj = {
            "autarky": autarky,
            "consumption": {"battery": bat, "house": home, "wallbox": wb},
            "production": {"solar": solar, "add": -add, "grid": grid},
            "selfConsumption": sc,
            "stateOfCharge": soc,
            "time": datetime.datetime.utcfromtimestamp(ts).replace(
                tzinfo=datetime.timezone.utc
            ),
        }

        self.lastRequest = outObj
        self.lastRequestTime = time.time()
        return outObj

    def poll_switches(self, keepAlive=False):
        """This function uses the RSCP interface to poll the switch status.

        Args:
            keepAlive (Optional[bool]): True to keep connection alive

        Returns:
            list[dict]: list of the switches::

                [
                    {
                        "id": <id>,
                        "type": <type>,
                        "name": <name>,
                        "status": <status>
                    }
                ]
        """
        if not self.rscp.isConnected():
            self.rscp.connect()

        switchDesc = self.sendRequest(
            (RscpTag.HA_REQ_DATAPOINT_LIST, RscpType.NoneType, None), keepAlive=True
        )
        switchStatus = self.sendRequest(
            (RscpTag.HA_REQ_ACTUATOR_STATES, RscpType.NoneType, None),
            keepAlive=keepAlive,
        )

        descList = switchDesc[2]  # get the payload of the container
        statusList = switchStatus[2]

        switchList = []

        for switch in range(len(descList)):
            switchID = rscpFindTagIndex(descList[switch], RscpTag.HA_DATAPOINT_INDEX)
            switchType = rscpFindTagIndex(descList[switch], RscpTag.HA_DATAPOINT_TYPE)
            switchName = rscpFindTagIndex(descList[switch], RscpTag.HA_DATAPOINT_NAME)
            switchStatus = rscpFindTagIndex(
                statusList[switch], RscpTag.HA_DATAPOINT_STATE
            )
            switchList.append(
                {
                    "id": switchID,
                    "type": switchType,
                    "name": switchName,
                    "status": switchStatus,
                }
            )

        return switchList

    def set_switch_onoff(self, switchID, value, keepAlive=False):
        """This function uses the RSCP interface to turn a switch on or off.

        Args:
            switchID (int): id of the switch
            value (str): value
            keepAlive (Optional[bool]): True to keep connection alive

        Returns:
            True/False

        """
        cmd = "on" if value else "off"

        result = self.sendRequest(
            (
                RscpTag.HA_REQ_COMMAND_ACTUATOR,
                RscpType.Container,
                [
                    (RscpTag.HA_DATAPOINT_INDEX, RscpType.Uint16, switchID),
                    (RscpTag.HA_REQ_COMMAND, RscpType.CString, cmd),
                ],
            ),
            keepAlive=keepAlive,
        )

        if result[0] == RscpTag.HA_COMMAND_ACTUATOR and result[2]:
            return True
        else:
            return False  # operation did not succeed

    def sendRequest(self, request, retries=3, keepAlive=False):
        """This function uses the RSCP interface to make a request.

        Does make retries in case of exceptions like Socket.Error

        Args:
            request: the request to send
            retries (Optional[int]): number of retries
            keepAlive (Optional[bool]): True to keep connection alive

        Returns:
            An object with the received data

        Raises:
            e3dc.AuthenticationError: login error
            e3dc.SendError: if retries are reached
        """
        retry = 0
        while True:
            try:
                if not self.rscp.isConnected():
                    self.rscp.connect()
                result = self.rscp.sendRequest(request)
                break
            except RSCPAuthenticationError:
                raise AuthenticationError()
            except RSCPNotAvailableError:
                raise NotAvailableError()
            except RSCPKeyError:
                raise
            except Exception:
                retry += 1
                if retry > retries:
                    raise SendError("Max retries reached")

        if not keepAlive:
            self.rscp.disconnect()

        return result

    def sendRequestTag(self, tag, retries=3, keepAlive=False):
        """This function uses the RSCP interface to make a request for a single tag.

        Does make retries in case of exceptions like Socket.Error

        Args:
            tag (str): the request to send
            retries (Optional[int]): number of retries
            keepAlive (Optional[bool]): True to keep connection alive

        Returns:
            An object with the received data

        Raises:
            e3dc.AuthenticationError: login error
            e3dc.SendError: if retries are reached
        """
        return self.sendRequest(
            (tag, RscpType.NoneType, None), retries=retries, keepAlive=keepAlive
        )[2]

    def get_idle_periods(self, keepAlive=False):
        """Poll via rscp protocol to get idle periods.

        Args:
            keepAlive (Optional[bool]): True to keep connection alive

        Returns:
            dict: Dictionary containing the idle periods structured as follows::

                {
                    "idleCharge":
                    [
                        {
                            "day": <the week day from 0 to 6>,
                            "start":
                            [
                                <hour from 0 to 23>,
                                <minute from 0 to 59>
                            ],
                            "end":
                            [
                                <hour from 0 to 23>,
                                <minute from 0 to 59>
                            ],
                            "active": <boolean of state>
                        }
                    ],
                    "idleDischarge":
                    [
                        {
                            "day": <the week day from 0 to 6>,
                            "start":
                            [
                                <hour from 0 to 23>,
                                <minute from 0 to 59>
                            ],
                            "end":
                            [
                                <hour from 0 to 23>,
                                <minute from 0 to 59>
                            ],
                            "active": <boolean of state>
                        }
                    ]
                }
        """
        idlePeriodsRaw = self.sendRequest(
            (RscpTag.EMS_REQ_GET_IDLE_PERIODS, RscpType.NoneType, None),
            keepAlive=keepAlive,
        )
        if idlePeriodsRaw[0] != RscpTag.EMS_GET_IDLE_PERIODS:
            return None

        idlePeriods = {"idleCharge": [None] * 7, "idleDischarge": [None] * 7}

        # initialize
        for period in idlePeriodsRaw[2]:
            active = rscpFindTagIndex(period, RscpTag.EMS_IDLE_PERIOD_ACTIVE)
            typ = rscpFindTagIndex(period, RscpTag.EMS_IDLE_PERIOD_TYPE)
            day = rscpFindTagIndex(period, RscpTag.EMS_IDLE_PERIOD_DAY)
            start = rscpFindTag(period, RscpTag.EMS_IDLE_PERIOD_START)
            startHour = rscpFindTagIndex(start, RscpTag.EMS_IDLE_PERIOD_HOUR)
            startMin = rscpFindTagIndex(start, RscpTag.EMS_IDLE_PERIOD_MINUTE)
            end = rscpFindTag(period, RscpTag.EMS_IDLE_PERIOD_END)
            endHour = rscpFindTagIndex(end, RscpTag.EMS_IDLE_PERIOD_HOUR)
            endMin = rscpFindTagIndex(end, RscpTag.EMS_IDLE_PERIOD_MINUTE)
            periodObj = {
                "day": day,
                "start": [startHour, startMin],
                "end": [endHour, endMin],
                "active": active,
            }

            if typ == self._IDLE_TYPE["idleCharge"]:
                idlePeriods["idleCharge"][day] = periodObj
            else:
                idlePeriods["idleDischarge"][day] = periodObj

        return idlePeriods

    def set_idle_periods(self, idlePeriods, keepAlive=False):
        """Set idle periods via rscp protocol.

        Args:
            idlePeriods (dict): Dictionary containing one or many idle periods::

                {
                    "idleCharge":
                    [
                        {
                            "day": <the week day from 0 to 6>,
                            "start":
                            [
                                <hour from 0 to 23>,
                                <minute from 0 to 59>
                            ],
                            "end":
                            [
                                <hour from 0 to 23>,
                                <minute from 0 to 59>
                            ],
                            "active": <boolean of state>
                        }
                    ],
                    "idleDischarge":
                    [
                        {
                            "day": <the week day from 0 to 6>,
                            "start":
                            [
                                <hour from 0 to 23>,
                                <minute from 0 to 59>
                            ],
                            "end":
                            [
                                <hour from 0 to 23>,
                                <minute from 0 to 59>
                            ],
                            "active": <boolean of state>
                        }
                    ]
                }
            keepAlive (Optional[bool]): True to keep connection alive

        Returns:
            True if success
            False if error
        """
        periodList = []

        if not isinstance(idlePeriods, dict):
            raise TypeError("object is not a dict")
        elif "idleCharge" not in idlePeriods and "idleDischarge" not in idlePeriods:
            raise ValueError("neither key idleCharge nor idleDischarge in object")

        for idle_type in ["idleCharge", "idleDischarge"]:
            if idle_type in idlePeriods:
                if isinstance(idlePeriods[idle_type], list):
                    for idlePeriod in idlePeriods[idle_type]:
                        if isinstance(idlePeriod, dict):
                            if "day" not in idlePeriod:
                                raise ValueError("day key in " + idle_type + " missing")
                            elif isinstance(idlePeriod["day"], bool):
                                raise TypeError("day in " + idle_type + " not a bool")
                            elif not (0 <= idlePeriod["day"] <= 6):
                                raise ValueError(
                                    "day in " + idle_type + " out of range"
                                )

                            if idlePeriod.keys() & ["active", "start", "end"]:
                                if "active" in idlePeriod:
                                    if isinstance(idlePeriod["active"], bool):
                                        idlePeriod["active"] = idlePeriod["active"]
                                    else:
                                        raise TypeError(
                                            "period "
                                            + str(idlePeriod["day"])
                                            + " in "
                                            + idle_type
                                            + " not a bool"
                                        )

                                for key in ["start", "end"]:
                                    if key in idlePeriod:
                                        if (
                                            isinstance(idlePeriod[key], list)
                                            and len(idlePeriod[key]) == 2
                                        ):
                                            for i in range(2):
                                                if isinstance(idlePeriod[key][i], int):
                                                    if idlePeriod[key][i] >= 0 and (
                                                        (
                                                            i == 0
                                                            and idlePeriod[key][i] < 24
                                                        )
                                                        or (
                                                            i == 1
                                                            and idlePeriod[key][i] < 60
                                                        )
                                                    ):
                                                        idlePeriod[key][i] = idlePeriod[
                                                            key
                                                        ][i]
                                                    else:
                                                        raise ValueError(
                                                            key
                                                            in " period "
                                                            + str(idlePeriod["day"])
                                                            + " in "
                                                            + idle_type
                                                            + " is not between 00:00 and 23:59"
                                                        )
                                if (
                                    idlePeriod["start"][0] * 60 + idlePeriod["start"][1]
                                ) < (idlePeriod["end"][0] * 60 + idlePeriod["end"][1]):
                                    periodList.append(
                                        (
                                            RscpTag.EMS_IDLE_PERIOD,
                                            RscpType.Container,
                                            [
                                                (
                                                    RscpTag.EMS_IDLE_PERIOD_TYPE,
                                                    RscpType.UChar8,
                                                    self._IDLE_TYPE[idle_type],
                                                ),
                                                (
                                                    RscpTag.EMS_IDLE_PERIOD_DAY,
                                                    RscpType.UChar8,
                                                    idlePeriod["day"],
                                                ),
                                                (
                                                    RscpTag.EMS_IDLE_PERIOD_ACTIVE,
                                                    RscpType.Bool,
                                                    idlePeriod["active"],
                                                ),
                                                (
                                                    RscpTag.EMS_IDLE_PERIOD_START,
                                                    RscpType.Container,
                                                    [
                                                        (
                                                            RscpTag.EMS_IDLE_PERIOD_HOUR,
                                                            RscpType.UChar8,
                                                            idlePeriod["start"][0],
                                                        ),
                                                        (
                                                            RscpTag.EMS_IDLE_PERIOD_MINUTE,
                                                            RscpType.UChar8,
                                                            idlePeriod["start"][1],
                                                        ),
                                                    ],
                                                ),
                                                (
                                                    RscpTag.EMS_IDLE_PERIOD_END,
                                                    RscpType.Container,
                                                    [
                                                        (
                                                            RscpTag.EMS_IDLE_PERIOD_HOUR,
                                                            RscpType.UChar8,
                                                            idlePeriod["end"][0],
                                                        ),
                                                        (
                                                            RscpTag.EMS_IDLE_PERIOD_MINUTE,
                                                            RscpType.UChar8,
                                                            idlePeriod["end"][1],
                                                        ),
                                                    ],
                                                ),
                                            ],
                                        )
                                    )
                                else:
                                    raise ValueError(
                                        "end time is smaller than start time in period "
                                        + str(idlePeriod["day"])
                                        + " in "
                                        + idle_type
                                        + " is not between 00:00 and 23:59"
                                    )

                        else:
                            raise TypeError("period in " + idle_type + " is not a dict")

                else:
                    raise TypeError(idle_type + " is not a dict")

        result = self.sendRequest(
            (RscpTag.EMS_REQ_SET_IDLE_PERIODS, RscpType.Container, periodList),
            keepAlive=keepAlive,
        )

        if result[0] != RscpTag.EMS_SET_IDLE_PERIODS or result[2] != 1:
            return False
        return True

    def get_db_data_timestamp(
        self, startTimestamp: int, timespanSeconds: int, keepAlive=False
    ):
        """Reads DB data and summed up values for the given timespan via rscp protocol locally.

        Args:
            startTimestamp (int): UNIX timestampt from where the db data should be collected
            timespanSeconds (int): number of seconds for which the data should be collected
            keepAlive (Optional[bool]): True to keep connection alive

        Returns:
            dict: Dictionary containing the stored db information structured as follows::

                {
                    "autarky": <autarky in the period in %>,
                    "bat_power_in": <power entering battery, charging>,
                    "bat_power_out": <power leaving battery, discharging>,
                    "consumed_production": <power directly consumed in %>,
                    "consumption": <self consumed power>,
                    "grid_power_in": <power sent into the grid (production)>,
                    "grid_power_out": <power taken from the grid (consumption)>,
                    "startTimestamp": <timestamp from which db data is fetched of>,
                    "stateOfCharge": <battery charge level in %>,
                    "solarProduction": <power production>,
                    "timespanSeconds": <timespan in seconds of which db data is collected>
                }
        """
        if timespanSeconds == 0:
            return None

        response = self.sendRequest(
            (
                RscpTag.DB_REQ_HISTORY_DATA_DAY,
                RscpType.Container,
                [
                    (
                        RscpTag.DB_REQ_HISTORY_TIME_START,
                        RscpType.Uint64,
                        startTimestamp,
                    ),
                    (
                        RscpTag.DB_REQ_HISTORY_TIME_INTERVAL,
                        RscpType.Uint64,
                        timespanSeconds,
                    ),
                    (
                        RscpTag.DB_REQ_HISTORY_TIME_SPAN,
                        RscpType.Uint64,
                        timespanSeconds,
                    ),
                ],
            ),
            keepAlive=keepAlive,
        )

        outObj = {
            "autarky": rscpFindTagIndex(response[2][0], RscpTag.DB_AUTARKY),
            "bat_power_in": rscpFindTagIndex(response[2][0], RscpTag.DB_BAT_POWER_IN),
            "bat_power_out": rscpFindTagIndex(response[2][0], RscpTag.DB_BAT_POWER_OUT),
            "consumed_production": rscpFindTagIndex(
                response[2][0], RscpTag.DB_CONSUMED_PRODUCTION
            ),
            "consumption": rscpFindTagIndex(response[2][0], RscpTag.DB_CONSUMPTION),
            "grid_power_in": rscpFindTagIndex(response[2][0], RscpTag.DB_GRID_POWER_IN),
            "grid_power_out": rscpFindTagIndex(
                response[2][0], RscpTag.DB_GRID_POWER_OUT
            ),
            "startTimestamp": startTimestamp,
            "stateOfCharge": rscpFindTagIndex(
                response[2][0], RscpTag.DB_BAT_CHARGE_LEVEL
            ),
            "solarProduction": rscpFindTagIndex(response[2][0], RscpTag.DB_DC_POWER),
            "timespanSeconds": timespanSeconds,
        }

        return outObj

    def get_db_data(
        self, startDate: datetime.date = None, timespan: str = "DAY", keepAlive=False
    ):
        """Reads DB data and summed up values for the given timespan via rscp protocol locally.

        Args:
            startDate (datetime.date): start date for timespan, default today. Depending on timespan given,
                the startDate is automatically adjusted to the first of the month or the year
            timespan (str): string specifying the time span ["DAY", "MONTH", "YEAR"]
            keepAlive (Optional[bool]): True to keep connection alive

        Returns:
            dict: Dictionary containing the stored db information structured as follows::

                {
                    "autarky": <autarky in the period in %>,
                    "bat_power_in": <power entering battery, charging>,
                    "bat_power_out": <power leaving battery, discharging>,
                    "consumed_production": <power directly consumed in %>,
                    "consumption": <self consumed power>,
                    "grid_power_in": <power sent into the grid (production)>,
                    "grid_power_out": <power taken from the grid (consumption)>,
                    "startDate": <date from which db data is fetched of>,
                    "stateOfCharge": <battery charge level in %>,
                    "solarProduction": <power production>,
                    "timespan": <timespan of which db data is collected>,
                    "timespanSeconds": <timespan in seconds of which db data is collected>
                }
        """
        if startDate is None:
            startDate = datetime.date.today()

        if "YEAR" == timespan:
            requestDate = startDate.replace(day=1, month=1)
            span = 365 * 24 * 60 * 60
        elif "MONTH" == timespan:
            requestDate = startDate.replace(day=1)
            num_days = monthrange(requestDate.year, requestDate.month)[1]
            span = num_days * 24 * 60 * 60
        elif "DAY" == timespan:
            requestDate = startDate
            span = 24 * 60 * 60

        startTimestamp = int(time.mktime(requestDate.timetuple()))

        outObj = self.get_db_data_timestamp(
            startTimestamp=startTimestamp, timespanSeconds=span, keepAlive=keepAlive
        )
        if outObj is not None:
            del outObj["startTimestamp"]
            outObj["startDate"] = requestDate
            outObj["timespan"] = timespan
            outObj = {k: v for k, v in sorted(outObj.items())}

        return outObj

    def get_system_info_static(self, keepAlive=False):
        """Polls the static system info via rscp protocol locally.

        Args:
            keepAlive (Optional[bool]): True to keep connection alive
        """
        self.deratePercent = (
            self.sendRequestTag(RscpTag.EMS_REQ_DERATE_AT_PERCENT_VALUE, keepAlive=True)
            * 100
        )

        self.deratePower = self.sendRequestTag(
            RscpTag.EMS_REQ_DERATE_AT_POWER_VALUE, keepAlive=True
        )
        self.installedPeakPower = self.sendRequestTag(
            RscpTag.EMS_REQ_INSTALLED_PEAK_POWER, keepAlive=True
        )
        self.externalSourceAvailable = self.sendRequestTag(
            RscpTag.EMS_REQ_EXT_SRC_AVAILABLE, keepAlive=True
        )
        self.macAddress = self.sendRequestTag(
            RscpTag.INFO_REQ_MAC_ADDRESS, keepAlive=True
        )
        if (
            not self.serialNumber
        ):  # do not send this for a web connection because it screws up the handshake!
            self._set_serial(
                self.sendRequestTag(RscpTag.INFO_REQ_SERIAL_NUMBER, keepAlive=True)
            )

        sys_specs = self.sendRequestTag(
            RscpTag.EMS_REQ_GET_SYS_SPECS, keepAlive=keepAlive
        )
        for item in sys_specs:
            if (
                rscpFindTagIndex(item, RscpTag.EMS_SYS_SPEC_NAME)
                == "installedBatteryCapacity"
            ):
                self.installedBatteryCapacity = rscpFindTagIndex(
                    item, RscpTag.EMS_SYS_SPEC_VALUE_INT
                )
            elif rscpFindTagIndex(item, RscpTag.EMS_SYS_SPEC_NAME) == "maxAcPower":
                self.maxAcPower = rscpFindTagIndex(item, RscpTag.EMS_SYS_SPEC_VALUE_INT)
            elif (
                rscpFindTagIndex(item, RscpTag.EMS_SYS_SPEC_NAME) == "maxBatChargePower"
            ):
                self.maxBatChargePower = rscpFindTagIndex(
                    item, RscpTag.EMS_SYS_SPEC_VALUE_INT
                )
            elif (
                rscpFindTagIndex(item, RscpTag.EMS_SYS_SPEC_NAME)
                == "maxBatDischargPower"
            ):
                self.maxBatDischargePower = rscpFindTagIndex(
                    item, RscpTag.EMS_SYS_SPEC_VALUE_INT
                )
            elif (
                rscpFindTagIndex(item, RscpTag.EMS_SYS_SPEC_NAME)
                == "startDischargeDefault"
            ):
                self.startDischargeDefault = rscpFindTagIndex(
                    item, RscpTag.EMS_SYS_SPEC_VALUE_INT
                )

        # EMS_REQ_SPECIFICATION_VALUES

        return True

    def get_system_info(self, keepAlive=False):
        """Polls the system info via rscp protocol locally.

        Args:
            keepAlive (Optional[bool]): True to keep connection alive

        Returns:
            dict: Dictionary containing the system info structured as follows::

                {
                    "deratePercent": <% of installed peak power the feed in will be derated>,
                    "deratePower": <W at which the feed in will be derated>,
                    "externalSourceAvailable": <wether an additional power meter is installed>,
                    "installedBatteryCapacity": <installed Battery Capacity in W>,
                    "installedPeakPower": <installed peak power in W>,
                    "maxAcPower": <max AC power>,
                    "macAddress": <the mac address>,
                    "maxBatChargePower": <max Battery charge power>,
                    "maxBatDischargePower": <max Battery discharge power>,
                    "model": <model connected to>,
                    "release": <release version>,
                    "serial": <serial number of the system>
                }
        """
        # use keepAlive setting for last request
        sw = self.sendRequestTag(RscpTag.INFO_REQ_SW_RELEASE, keepAlive=keepAlive)

        # EMS_EMERGENCY_POWER_STATUS

        outObj = {
            "deratePercent": self.deratePercent,
            "deratePower": self.deratePower,
            "externalSourceAvailable": self.externalSourceAvailable,
            "installedBatteryCapacity": self.installedBatteryCapacity,
            "installedPeakPower": self.installedPeakPower,
            "maxAcPower": self.maxAcPower,
            "macAddress": self.macAddress,
            "maxBatChargePower": self.maxBatChargePower,
            "maxBatDischargePower": self.maxBatDischargePower,
            "model": self.model,
            "release": sw,
            "serial": self.serialNumber,
        }
        return outObj

    def get_system_status(self, keepAlive=False):
        """Polls the system status via rscp protocol locally.

        Args:
            keepAlive (Optional[bool]): True to keep connection alive

        Returns:
            dict: Dictionary containing the system status structured as follows::

                {
                    "dcdcAlive": <dcdc alive>,
                    "powerMeterAlive": <power meter alive>,
                    "batteryModuleAlive": <battery module alive>,
                    "pvModuleAlive": <pv module alive>,
                    "pvInverterInited": <pv inverter inited>,
                    "serverConnectionAlive": <server connection alive>,
                    "pvDerated": <pv derated due to deratePower limit reached>,
                    "emsAlive": <emd alive>,
                    "acModeBlocked": <ad mode blocked>,
                    "sysConfChecked": <sys conf checked>,
                    "emergencyPowerStarted": <emergency power started>,
                    "emergencyPowerOverride": <emergency power override>,
                    "wallBoxAlive": <wall box alive>,
                    "powerSaveEnabled": <power save enabled>,
                    "chargeIdlePeriodActive": <charge idle period active>,
                    "dischargeIdlePeriodActive": <discharge idle period active>,
                    "waitForWeatherBreakthrough": <wait for weather breakthrouhgh>,
                    "rescueBatteryEnabled": <rescue battery enabled>,
                    "emergencyReserveReached": <emergencey reserve reached>,
                    "socSyncRequested": <soc sync requested>
                }
        """
        # use keepAlive setting for last request
        sw = self.sendRequestTag(RscpTag.EMS_REQ_SYS_STATUS, keepAlive=keepAlive)
        SystemStatusBools = [bool(int(i)) for i in reversed(list(f"{sw:022b}"))]

        outObj = {
            "dcdcAlive": 0,
            "powerMeterAlive": 1,
            "batteryModuleAlive": 2,
            "pvModuleAlive": 3,
            "pvInverterInited": 4,
            "serverConnectionAlive": 5,
            "pvDerated": 6,
            "emsAlive": 7,
            # "acCouplingMode:2;              // 8-9
            "acModeBlocked": 10,
            "sysConfChecked": 11,
            "emergencyPowerStarted": 12,
            "emergencyPowerOverride": 13,
            "wallBoxAlive": 14,
            "powerSaveEnabled": 15,
            "chargeIdlePeriodActive": 16,
            "dischargeIdlePeriodActive": 17,
            "waitForWeatherBreakthrough": 18,  # this status bit shows if weather regulated charge is active and the system is waiting for the sun power breakthrough. (PV power > derating power)
            "rescueBatteryEnabled": 19,
            "emergencyReserveReached": 20,
            "socSyncRequested": 21,
        }
        outObj = {k: SystemStatusBools[v] for k, v in outObj.items()}
        return outObj

    def get_battery_data(self, batIndex=None, dcbs=None, keepAlive=False):
        """Polls the battery data via rscp protocol locally.

        Args:
            batIndex (Optional[int]): battery index
            dcbs (Optional[list]): dcb list
            keepAlive (Optional[bool]): True to keep connection alive

        Returns:
            dict: Dictionary containing the battery data structured as follows::

                {
                    "asoc": <absolute state of charge>,
                    "chargeCycles": <charge cycles>,
                    "current": <current>,
                    "dcbCount": <dcb count>,
                    "dcbs": {0:
                        {
                            "current": <current>,
                            "currentAvg30s": <current average 30s>,
                            "cycleCount": <cycle count>,
                            "designCapacity": <design capacity>,
                            "designVoltage": <design voltage>,
                            "deviceName": <device name>,
                            "endOfDischarge": <end of discharge>,
                            "error": <error>,
                            "fullChargeCapacity": <full charge capacity>,
                            "fwVersion": <firmware version>,
                            "manufactureDate": <manufacture date>,
                            "manufactureName": <manufacture name>,
                            "maxChargeCurrent": <max charge current>,
                            "maxChargeTemperature": <max charge temperature>,
                            "maxChargeVoltage": <max charge voltage>,
                            "maxDischargeCurrent": <max discharge current>,
                            "minChargeTemperature": <min charge temperature>,
                            "parallelCellCount": <parallel cell count>,
                            "sensorCount": <sensor countt>,
                            "seriesCellCount": <cells in series count>,
                            "pcbVersion": <pcb version>,
                            "protocolVersion": <protocol version>,
                            "remainingCapacity": <remaining capacity>,
                            "serialCode": <serial code>,
                            "serialNo": <serial no>,
                            "soc": <state of charge>,
                            "soh": <state of health>,
                            "status": <status>,
                            "temperatures": <temperatures>,
                            "voltage": <voltage>,
                            "voltageAvg30s": <voltage average 30s>,
                            "voltages": <voltages>,
                            "warning": <warning>
                        }
                    },
                    "designCapacity": <design capacity>,
                    "deviceConnected": <device connected>,
                    "deviceInService": <device in service>,
                    "deviceName": <device name>,
                    "deviceWorking": <device working>,
                    "eodVoltage": <eod voltage>,
                    "errorCode": <error code>,
                    "fcc": <full charge capacity>,
                    "index": <batIndex>,
                    "maxBatVoltage": <max battery voltage>,
                    "maxChargeCurrent": <max charge current>,
                    "maxDischargeCurrent": <max discharge current>,
                    "maxDcbCellTemp": <max DCB cell temp>,
                    "minDcbCellTemp": <min DCB cell temp>,
                    "moduleVoltage": <module voltage>,
                    "rc": <rc>,
                    "readyForShutdown": <ready for shutdown>,
                    "rsoc": <relative state of charge>,
                    "rsocReal": <real relative state of charge>,
                    "statusCode": <status code>,
                    "terminalVoltage": <terminal voltage>,
                    "totalUseTime": <total use time>,
                    "totalDischargeTime": <total discharge time>,
                    "trainingMode": <training mode>,
                    "usuableCapacity": <usuable capacity>
                    "usuableRemainingCapacity": <usuable remaining capacity>
                }
        """
        if batIndex is None:
            batIndex = self.batteries[0]["index"]

        req = self.sendRequest(
            (
                RscpTag.BAT_REQ_DATA,
                RscpType.Container,
                [
                    (RscpTag.BAT_INDEX, RscpType.Uint16, batIndex),
                    (RscpTag.BAT_REQ_ASOC, RscpType.NoneType, None),
                    (RscpTag.BAT_REQ_CHARGE_CYCLES, RscpType.NoneType, None),
                    (RscpTag.BAT_REQ_CURRENT, RscpType.NoneType, None),
                    (RscpTag.BAT_REQ_DCB_COUNT, RscpType.NoneType, None),
                    (RscpTag.BAT_REQ_DESIGN_CAPACITY, RscpType.NoneType, None),
                    (RscpTag.BAT_REQ_DEVICE_NAME, RscpType.NoneType, None),
                    (RscpTag.BAT_REQ_DEVICE_STATE, RscpType.NoneType, None),
                    (RscpTag.BAT_REQ_EOD_VOLTAGE, RscpType.NoneType, None),
                    (RscpTag.BAT_REQ_ERROR_CODE, RscpType.NoneType, None),
                    (RscpTag.BAT_REQ_FCC, RscpType.NoneType, None),
                    (RscpTag.BAT_REQ_MAX_BAT_VOLTAGE, RscpType.NoneType, None),
                    (RscpTag.BAT_REQ_MAX_CHARGE_CURRENT, RscpType.NoneType, None),
                    (
                        RscpTag.BAT_REQ_MAX_DISCHARGE_CURRENT,
                        RscpType.NoneType,
                        None,
                    ),
                    (
                        RscpTag.BAT_REQ_MAX_DCB_CELL_TEMPERATURE,
                        RscpType.NoneType,
                        None,
                    ),
                    (
                        RscpTag.BAT_REQ_MIN_DCB_CELL_TEMPERATURE,
                        RscpType.NoneType,
                        None,
                    ),
                    (RscpTag.BAT_REQ_INTERNALS, RscpType.NoneType, None),
                    (RscpTag.BAT_REQ_MODULE_VOLTAGE, RscpType.NoneType, None),
                    (RscpTag.BAT_REQ_RC, RscpType.NoneType, None),
                    (RscpTag.BAT_REQ_READY_FOR_SHUTDOWN, RscpType.NoneType, None),
                    (RscpTag.BAT_REQ_RSOC, RscpType.NoneType, None),
                    (RscpTag.BAT_REQ_RSOC_REAL, RscpType.NoneType, None),
                    (RscpTag.BAT_REQ_STATUS_CODE, RscpType.NoneType, None),
                    (RscpTag.BAT_REQ_TERMINAL_VOLTAGE, RscpType.NoneType, None),
                    (RscpTag.BAT_REQ_TOTAL_USE_TIME, RscpType.NoneType, None),
                    (RscpTag.BAT_REQ_TOTAL_DISCHARGE_TIME, RscpType.NoneType, None),
                    (RscpTag.BAT_REQ_TRAINING_MODE, RscpType.NoneType, None),
                    (RscpTag.BAT_REQ_USABLE_CAPACITY, RscpType.NoneType, None),
                    (
                        RscpTag.BAT_REQ_USABLE_REMAINING_CAPACITY,
                        RscpType.NoneType,
                        None,
                    ),
                ],
            ),
            keepAlive=True,
        )

        dcbCount = rscpFindTagIndex(req, RscpTag.BAT_DCB_COUNT)
        deviceStateContainer = rscpFindTag(req, RscpTag.BAT_DEVICE_STATE)

        outObj = {
            "asoc": rscpFindTagIndex(req, RscpTag.BAT_ASOC),
            "chargeCycles": rscpFindTagIndex(req, RscpTag.BAT_CHARGE_CYCLES),
            "current": rscpFindTagIndex(req, RscpTag.BAT_CURRENT),
            "dcbCount": dcbCount,
            "dcbs": {},
            "designCapacity": rscpFindTagIndex(req, RscpTag.BAT_DESIGN_CAPACITY),
            "deviceConnected": rscpFindTagIndex(
                deviceStateContainer, RscpTag.BAT_DEVICE_CONNECTED
            ),
            "deviceInService": rscpFindTagIndex(
                deviceStateContainer, RscpTag.BAT_DEVICE_IN_SERVICE
            ),
            "deviceName": rscpFindTagIndex(req, RscpTag.BAT_DEVICE_NAME),
            "deviceWorking": rscpFindTagIndex(
                deviceStateContainer, RscpTag.BAT_DEVICE_WORKING
            ),
            "eodVoltage": rscpFindTagIndex(req, RscpTag.BAT_EOD_VOLTAGE),
            "errorCode": rscpFindTagIndex(req, RscpTag.BAT_ERROR_CODE),
            "fcc": rscpFindTagIndex(req, RscpTag.BAT_FCC),
            "index": batIndex,
            "maxBatVoltage": rscpFindTagIndex(req, RscpTag.BAT_MAX_BAT_VOLTAGE),
            "maxChargeCurrent": rscpFindTagIndex(req, RscpTag.BAT_MAX_CHARGE_CURRENT),
            "maxDischargeCurrent": rscpFindTagIndex(
                req, RscpTag.BAT_MAX_DISCHARGE_CURRENT
            ),
            "maxDcbCellTemp": rscpFindTagIndex(
                req, RscpTag.BAT_MAX_DCB_CELL_TEMPERATURE
            ),
            "minDcbCellTemp": rscpFindTagIndex(
                req, RscpTag.BAT_MIN_DCB_CELL_TEMPERATURE
            ),
            "moduleVoltage": rscpFindTagIndex(req, RscpTag.BAT_MODULE_VOLTAGE),
            "rc": rscpFindTagIndex(req, RscpTag.BAT_RC),
            "readyForShutdown": rscpFindTagIndex(req, RscpTag.BAT_READY_FOR_SHUTDOWN),
            "rsoc": rscpFindTagIndex(req, RscpTag.BAT_RSOC),
            "rsocReal": rscpFindTagIndex(req, RscpTag.BAT_RSOC_REAL),
            "statusCode": rscpFindTagIndex(req, RscpTag.BAT_STATUS_CODE),
            "terminalVoltage": rscpFindTagIndex(req, RscpTag.BAT_TERMINAL_VOLTAGE),
            "totalUseTime": rscpFindTagIndex(req, RscpTag.BAT_TOTAL_USE_TIME),
            "totalDischargeTime": rscpFindTagIndex(
                req, RscpTag.BAT_TOTAL_DISCHARGE_TIME
            ),
            "trainingMode": rscpFindTagIndex(req, RscpTag.BAT_TRAINING_MODE),
            "usuableCapacity": rscpFindTagIndex(req, RscpTag.BAT_USABLE_CAPACITY),
            "usuableRemainingCapacity": rscpFindTagIndex(
                req, RscpTag.BAT_USABLE_REMAINING_CAPACITY
            ),
        }

        if dcbs is None:
            dcbs = range(0, dcbCount)

        for dcb in dcbs:
            req = self.sendRequest(
                (
                    RscpTag.BAT_REQ_DATA,
                    RscpType.Container,
                    [
                        (RscpTag.BAT_INDEX, RscpType.Uint16, batIndex),
                        (
                            RscpTag.BAT_REQ_DCB_ALL_CELL_TEMPERATURES,
                            RscpType.Uint16,
                            dcb,
                        ),
                        (
                            RscpTag.BAT_REQ_DCB_ALL_CELL_VOLTAGES,
                            RscpType.Uint16,
                            dcb,
                        ),
                        (RscpTag.BAT_REQ_DCB_INFO, RscpType.Uint16, dcb),
                    ],
                ),
                keepAlive=True
                if dcb != dcbs[-1]
                else keepAlive,  # last request should honor keepAlive
            )

            info = rscpFindTag(req, RscpTag.BAT_DCB_INFO)
            # For some devices, no info for the DCBs exists. Skip those.
            if info is None or len(info) < 3 or info[1] == "Error":
                continue

            # Initialize default values for DCB
            sensorCount = 0
            temperatures = []
            seriesCellCount = 0
            voltages = []

            # Set temperatures, if available for the device
            temperatures_raw = rscpFindTag(req, RscpTag.BAT_DCB_ALL_CELL_TEMPERATURES)
            if (
                temperatures_raw is not None
                and len(temperatures_raw) == 3
                and temperatures_raw[1] != "Error"
            ):
                temperatures_data = rscpFindTagIndex(temperatures_raw, RscpTag.BAT_DATA)
                sensorCount = rscpFindTagIndex(info, RscpTag.BAT_DCB_NR_SENSOR)
                for sensor in range(0, sensorCount):
<<<<<<< HEAD
                    temperatures.append(round(temperatures_data[sensor][2], 2))
=======
                    temperatures.append(temperatures_raw[sensor][2])
>>>>>>> f1e3d409

            # Set voltages, if available for the device
            voltages_raw = rscpFindTag(req, RscpTag.BAT_DCB_ALL_CELL_VOLTAGES)
            if (
                voltages_raw is not None
                and len(voltages_raw) == 3
                and voltages_raw[1] != "Error"
            ):
                voltages_data = rscpFindTagIndex(voltages_raw, RscpTag.BAT_DATA)
                seriesCellCount = rscpFindTagIndex(info, RscpTag.BAT_DCB_NR_SERIES_CELL)
                for cell in range(0, seriesCellCount):
<<<<<<< HEAD
                    voltages.append(round(voltages_data[cell][2], 2))
=======
                    voltages.append(voltages_raw[cell][2])
>>>>>>> f1e3d409

            dcbobj = {
                "current": rscpFindTagIndex(info, RscpTag.BAT_DCB_CURRENT),
                "currentAvg30s": rscpFindTagIndex(
                    info, RscpTag.BAT_DCB_CURRENT_AVG_30S
                ),
                "cycleCount": rscpFindTagIndex(info, RscpTag.BAT_DCB_CYCLE_COUNT),
                "designCapacity": rscpFindTagIndex(
                    info, RscpTag.BAT_DCB_DESIGN_CAPACITY
                ),
                "designVoltage": rscpFindTagIndex(info, RscpTag.BAT_DCB_DESIGN_VOLTAGE),
                "deviceName": rscpFindTagIndex(info, RscpTag.BAT_DCB_DEVICE_NAME),
                "endOfDischarge": rscpFindTagIndex(
                    info, RscpTag.BAT_DCB_END_OF_DISCHARGE
                ),
                "error": rscpFindTagIndex(info, RscpTag.BAT_DCB_ERROR),
                "fullChargeCapacity": rscpFindTagIndex(
                    info, RscpTag.BAT_DCB_FULL_CHARGE_CAPACITY
                ),
                "fwVersion": rscpFindTagIndex(info, RscpTag.BAT_DCB_FW_VERSION),
                "manufactureDate": rscpFindTagIndex(
                    info, RscpTag.BAT_DCB_MANUFACTURE_DATE
                ),
                "manufactureName": rscpFindTagIndex(
                    info, RscpTag.BAT_DCB_MANUFACTURE_NAME
                ),
                "maxChargeCurrent": rscpFindTagIndex(
                    info, RscpTag.BAT_DCB_MAX_CHARGE_CURRENT
                ),
                "maxChargeTemperature": rscpFindTagIndex(
                    info, RscpTag.BAT_DCB_CHARGE_HIGH_TEMPERATURE
                ),
                "maxChargeVoltage": rscpFindTagIndex(
                    info, RscpTag.BAT_DCB_MAX_CHARGE_VOLTAGE
                ),
                "maxDischargeCurrent": rscpFindTagIndex(
                    info, RscpTag.BAT_DCB_MAX_DISCHARGE_CURRENT
                ),
                "minChargeTemperature": rscpFindTagIndex(
                    info, RscpTag.BAT_DCB_CHARGE_LOW_TEMPERATURE
                ),
                "parallelCellCount": rscpFindTagIndex(
                    info, RscpTag.BAT_DCB_NR_PARALLEL_CELL
                ),
                "sensorCount": sensorCount,
                "seriesCellCount": seriesCellCount,
                "pcbVersion": rscpFindTagIndex(info, RscpTag.BAT_DCB_PCB_VERSION),
                "protocolVersion": rscpFindTagIndex(
                    info, RscpTag.BAT_DCB_PROTOCOL_VERSION
                ),
                "remainingCapacity": rscpFindTagIndex(
                    info, RscpTag.BAT_DCB_REMAINING_CAPACITY
                ),
                "serialCode": rscpFindTagIndex(info, RscpTag.BAT_DCB_SERIALCODE),
                "serialNo": rscpFindTagIndex(info, RscpTag.BAT_DCB_SERIALNO),
                "soc": rscpFindTagIndex(info, RscpTag.BAT_DCB_SOC),
                "soh": rscpFindTagIndex(info, RscpTag.BAT_DCB_SOH),
                "status": rscpFindTagIndex(info, RscpTag.BAT_DCB_STATUS),
                "temperatures": temperatures,
                "voltage": rscpFindTagIndex(info, RscpTag.BAT_DCB_VOLTAGE),
                "voltageAvg30s": rscpFindTagIndex(
                    info, RscpTag.BAT_DCB_VOLTAGE_AVG_30S
                ),
                "voltages": voltages,
                "warning": rscpFindTagIndex(info, RscpTag.BAT_DCB_WARNING),
            }
            outObj["dcbs"][dcb] = dcbobj
        return outObj

    def get_batteries_data(self, batteries=None, keepAlive=False):
        """Polls the batteries data via rscp protocol locally.

        Args:
            batteries (Optional[dict]): batteries dict
            keepAlive (Optional[bool]): True to keep connection alive

        Returns:
            list[dict]: Returns a list of batteries data
        """
        if batteries is None:
            batteries = self.batteries

        outObj = []

        for battery in batteries:
            if "dcbs" in battery:
                dcbs = range(0, battery["dcbs"])
            else:
                dcbs = None
            outObj.append(
                self.get_battery_data(
                    batIndex=battery["index"],
                    dcbs=dcbs,
                    keepAlive=True
                    if battery["index"] != batteries[-1]["index"]
                    else keepAlive,  # last request should honor keepAlive
                )
            )

        return outObj

    def get_pvi_data(self, pviIndex=None, strings=None, phases=None, keepAlive=False):
        """Polls the inverter data via rscp protocol locally.

        Args:
            pviIndex (int): pv inverter index
            strings (Optional[list]): string list
            phases (Optional[list]): phase list
            keepAlive (Optional[bool]): True to keep connection alive

        Returns:
            dict: Dictionary containing the pvi data structured as follows::

                {
                    "acMaxApparentPower": <max apparent AC power>,
                    "cosPhi": {
                        "active": <active>,
                        "value": <value>,
                        "excited": <excited>
                    },
                    "deviceState": {
                        "connected": <connected>,
                        "working": <working>,
                        "inService": <in service>
                    },
                    "frequency": {
                        "under": <frequency under>,
                        "over": <frequency over>
                    },
                    "index": <pviIndex>,
                    "lastError": <last error>,
                    "maxPhaseCount": <max phase count>,
                    "maxStringCount": <max string count>,
                    "onGrid": <on grid>,
                    "phases": { 0:
                        {
                            "power": <power>,
                            "voltage": <voltage>,
                            "current": <current>,
                            "apparentPower": <apparent power>,
                            "reactivePower": <reactive power>,
                            "energyAll": <energy all>,
                            "energyGridConsumption": <energy grid consumption>
                        }
                    },
                    "powerMode": <power mode>,
                    "serialNumber": <serial number>,
                    "state": <state>,
                    "strings": { 0:
                        {
                            "power": <power>,
                            "voltage": <voltage>,
                            "current": <current>,
                            "energyAll": <energy all>
                        }
                    },
                    "systemMode": <system mode>,
                    "temperature": {
                        "max": <max temperature>,
                        "min": <min temperature>,
                        "values": [<value>,<value>],
                    },
                    "type": <type>,
                    "version": <version>,
                    "voltageMonitoring": {
                        "thresholdTop": <voltage threshold top>,
                        "thresholdBottom": <voltage threshold bottom>,
                        "slopeUp": <voltage slope up>,
                        "slopeDown": <voltage slope down>,
                    }
                }
        """
        if pviIndex is None:
            pviIndex = self.pvis[0]["index"]
            if phases is None and "phases" in self.pvis[0]:
                phases = range(0, self.pvis[0]["phases"])

        req = self.sendRequest(
            (
                RscpTag.PVI_REQ_DATA,
                RscpType.Container,
                [
                    (RscpTag.PVI_INDEX, RscpType.Uint16, pviIndex),
                    (RscpTag.PVI_REQ_AC_MAX_PHASE_COUNT, RscpType.NoneType, None),
                    (RscpTag.PVI_REQ_TEMPERATURE_COUNT, RscpType.NoneType, None),
                    (RscpTag.PVI_REQ_DC_MAX_STRING_COUNT, RscpType.NoneType, None),
                    (RscpTag.PVI_REQ_USED_STRING_COUNT, RscpType.NoneType, None),
                    (RscpTag.PVI_REQ_TYPE, RscpType.NoneType, None),
                    (RscpTag.PVI_REQ_SERIAL_NUMBER, RscpType.NoneType, None),
                    (RscpTag.PVI_REQ_VERSION, RscpType.NoneType, None),
                    (RscpTag.PVI_REQ_ON_GRID, RscpType.NoneType, None),
                    (RscpTag.PVI_REQ_STATE, RscpType.NoneType, None),
                    (RscpTag.PVI_REQ_LAST_ERROR, RscpType.NoneType, None),
                    (RscpTag.PVI_REQ_COS_PHI, RscpType.NoneType, None),
                    (RscpTag.PVI_REQ_VOLTAGE_MONITORING, RscpType.NoneType, None),
                    (RscpTag.PVI_REQ_POWER_MODE, RscpType.NoneType, None),
                    (RscpTag.PVI_REQ_SYSTEM_MODE, RscpType.NoneType, None),
                    (RscpTag.PVI_REQ_FREQUENCY_UNDER_OVER, RscpType.NoneType, None),
                    (RscpTag.PVI_REQ_MAX_TEMPERATURE, RscpType.NoneType, None),
                    (RscpTag.PVI_REQ_MIN_TEMPERATURE, RscpType.NoneType, None),
                    (RscpTag.PVI_REQ_AC_MAX_APPARENTPOWER, RscpType.NoneType, None),
                    (RscpTag.PVI_REQ_DEVICE_STATE, RscpType.NoneType, None),
                ],
            ),
            keepAlive=True,
        )

        maxPhaseCount = int(rscpFindTagIndex(req, RscpTag.PVI_AC_MAX_PHASE_COUNT))
        maxStringCount = int(rscpFindTagIndex(req, RscpTag.PVI_DC_MAX_STRING_COUNT))
        usedStringCount = int(rscpFindTagIndex(req, RscpTag.PVI_USED_STRING_COUNT))

        voltageMonitoring = rscpFindTag(req, RscpTag.PVI_VOLTAGE_MONITORING)
        cosPhi = rscpFindTag(req, RscpTag.PVI_COS_PHI)
        frequency = rscpFindTag(req, RscpTag.PVI_FREQUENCY_UNDER_OVER)
        deviceState = rscpFindTag(req, RscpTag.PVI_DEVICE_STATE)

        outObj = {
            "acMaxApparentPower": rscpFindTagIndex(
                rscpFindTag(req, RscpTag.PVI_AC_MAX_APPARENTPOWER), RscpTag.PVI_VALUE
            ),
            "cosPhi": {
                "active": rscpFindTagIndex(cosPhi, RscpTag.PVI_COS_PHI_IS_AKTIV),
                "value": rscpFindTagIndex(cosPhi, RscpTag.PVI_COS_PHI_VALUE),
                "excited": rscpFindTagIndex(cosPhi, RscpTag.PVI_COS_PHI_EXCITED),
            },
            "deviceState": {
                "connected": rscpFindTagIndex(
                    deviceState, RscpTag.PVI_DEVICE_CONNECTED
                ),
                "working": rscpFindTagIndex(deviceState, RscpTag.PVI_DEVICE_WORKING),
                "inService": rscpFindTagIndex(
                    deviceState, RscpTag.PVI_DEVICE_IN_SERVICE
                ),
            },
            "frequency": {
                "under": rscpFindTagIndex(frequency, RscpTag.PVI_FREQUENCY_UNDER),
                "over": rscpFindTagIndex(frequency, RscpTag.PVI_FREQUENCY_OVER),
            },
            "index": pviIndex,
            "lastError": rscpFindTagIndex(req, RscpTag.PVI_LAST_ERROR),
            "maxPhaseCount": maxPhaseCount,
            "maxStringCount": maxStringCount,
            "onGrid": rscpFindTagIndex(req, RscpTag.PVI_ON_GRID),
            "phases": {},
            "powerMode": rscpFindTagIndex(req, RscpTag.PVI_POWER_MODE),
            "serialNumber": rscpFindTagIndex(req, RscpTag.PVI_SERIAL_NUMBER),
            "state": rscpFindTagIndex(req, RscpTag.PVI_STATE),
            "strings": {},
            "systemMode": rscpFindTagIndex(req, RscpTag.PVI_SYSTEM_MODE),
            "temperature": {
                "max": rscpFindTagIndex(
                    rscpFindTag(req, RscpTag.PVI_MAX_TEMPERATURE), RscpTag.PVI_VALUE
                ),
                "min": rscpFindTagIndex(
                    rscpFindTag(req, RscpTag.PVI_MIN_TEMPERATURE), RscpTag.PVI_VALUE
                ),
                "values": [],
            },
            "type": rscpFindTagIndex(req, RscpTag.PVI_TYPE),
            "version": rscpFindTagIndex(
                rscpFindTag(req, RscpTag.PVI_VERSION), RscpTag.PVI_VERSION_MAIN
            ),
            "voltageMonitoring": {
                "thresholdTop": rscpFindTagIndex(
                    voltageMonitoring, RscpTag.PVI_VOLTAGE_MONITORING_THRESHOLD_TOP
                ),
                "thresholdBottom": rscpFindTagIndex(
                    voltageMonitoring, RscpTag.PVI_VOLTAGE_MONITORING_THRESHOLD_BOTTOM
                ),
                "slopeUp": rscpFindTagIndex(
                    voltageMonitoring, RscpTag.PVI_VOLTAGE_MONITORING_SLOPE_UP
                ),
                "slopeDown": rscpFindTagIndex(
                    voltageMonitoring, RscpTag.PVI_VOLTAGE_MONITORING_SLOPE_DOWN
                ),
            },
        }

        temperatures = range(
            0, int(rscpFindTagIndex(req, RscpTag.PVI_TEMPERATURE_COUNT))
        )
        for temperature in temperatures:
            req = self.sendRequest(
                (
                    RscpTag.PVI_REQ_DATA,
                    RscpType.Container,
                    [
                        (RscpTag.PVI_INDEX, RscpType.Uint16, pviIndex),
                        (RscpTag.PVI_REQ_TEMPERATURE, RscpType.Uint16, temperature),
                    ],
                ),
                keepAlive=True,
            )
            outObj["temperature"]["values"].append(
                rscpFindTagIndex(
                    rscpFindTag(req, RscpTag.PVI_TEMPERATURE), RscpTag.PVI_VALUE
                )
            )

        if phases is None:
            phases = range(0, maxPhaseCount)

        for phase in phases:
            req = self.sendRequest(
                (
                    RscpTag.PVI_REQ_DATA,
                    RscpType.Container,
                    [
                        (RscpTag.PVI_INDEX, RscpType.Uint16, pviIndex),
                        (RscpTag.PVI_REQ_AC_POWER, RscpType.Uint16, phase),
                        (RscpTag.PVI_REQ_AC_VOLTAGE, RscpType.Uint16, phase),
                        (RscpTag.PVI_REQ_AC_CURRENT, RscpType.Uint16, phase),
                        (RscpTag.PVI_REQ_AC_APPARENTPOWER, RscpType.Uint16, phase),
                        (RscpTag.PVI_REQ_AC_REACTIVEPOWER, RscpType.Uint16, phase),
                        (RscpTag.PVI_REQ_AC_ENERGY_ALL, RscpType.Uint16, phase),
                        (
                            RscpTag.PVI_REQ_AC_ENERGY_GRID_CONSUMPTION,
                            RscpType.Uint16,
                            phase,
                        ),
                    ],
                ),
                keepAlive=True,
            )
            phaseobj = {
                "power": rscpFindTagIndex(
                    rscpFindTag(req, RscpTag.PVI_AC_POWER), RscpTag.PVI_VALUE
                ),
                "voltage": rscpFindTagIndex(
                    rscpFindTag(req, RscpTag.PVI_AC_VOLTAGE), RscpTag.PVI_VALUE
                ),
                "current": rscpFindTagIndex(
                    rscpFindTag(req, RscpTag.PVI_AC_CURRENT), RscpTag.PVI_VALUE
                ),
                "apparentPower": rscpFindTag(
                    rscpFindTag(req, RscpTag.PVI_AC_APPARENTPOWER),
                    RscpTag.PVI_VALUE,
                )[2],
                "reactivePower": rscpFindTagIndex(
                    rscpFindTag(req, RscpTag.PVI_AC_REACTIVEPOWER),
                    RscpTag.PVI_VALUE,
                ),
                "energyAll": rscpFindTagIndex(
                    rscpFindTag(req, RscpTag.PVI_AC_ENERGY_ALL), RscpTag.PVI_VALUE
                ),
                "energyGridConsumption": rscpFindTagIndex(
                    rscpFindTag(req, RscpTag.PVI_AC_ENERGY_GRID_CONSUMPTION),
                    RscpTag.PVI_VALUE,
                ),
            }
            outObj["phases"][phase] = phaseobj

        if strings is None:
            strings = range(0, usedStringCount)

        for string in strings:
            req = self.sendRequest(
                (
                    RscpTag.PVI_REQ_DATA,
                    RscpType.Container,
                    [
                        (RscpTag.PVI_INDEX, RscpType.Uint16, pviIndex),
                        (RscpTag.PVI_REQ_DC_POWER, RscpType.Uint16, string),
                        (RscpTag.PVI_REQ_DC_VOLTAGE, RscpType.Uint16, string),
                        (RscpTag.PVI_REQ_DC_CURRENT, RscpType.Uint16, string),
                        (
                            RscpTag.PVI_REQ_DC_STRING_ENERGY_ALL,
                            RscpType.Uint16,
                            string,
                        ),
                    ],
                ),
                keepAlive=True
                if string != strings[-1]
                else keepAlive,  # last request should honor keepAlive
            )
            stringobj = {
                "power": rscpFindTagIndex(
                    rscpFindTag(req, RscpTag.PVI_DC_POWER), RscpTag.PVI_VALUE
                ),
                "voltage": rscpFindTagIndex(
                    rscpFindTag(req, RscpTag.PVI_DC_VOLTAGE), RscpTag.PVI_VALUE
                ),
                "current": rscpFindTagIndex(
                    rscpFindTag(req, RscpTag.PVI_DC_CURRENT), RscpTag.PVI_VALUE
                ),
                "energyAll": rscpFindTagIndex(
                    rscpFindTag(req, RscpTag.PVI_DC_STRING_ENERGY_ALL),
                    RscpTag.PVI_VALUE,
                ),
            }
            outObj["strings"][string] = stringobj
        return outObj

    def get_pvis_data(self, pvis=None, keepAlive=False):
        """Polls the inverters data via rscp protocol locally.

        Args:
            pvis (Optional[dict]): pvis dict
            keepAlive (Optional[bool]): True to keep connection alive

        Returns:
            list[dict]: Returns a list of pvi data
        """
        if pvis is None:
            pvis = self.pvis

        outObj = []

        for pvi in pvis:
            if "strings" in pvi:
                strings = range(0, pvi["strings"])
            else:
                strings = None

            if "phases" in pvi:
                phases = range(0, pvi["phases"])
            else:
                phases = None

            outObj.append(
                self.get_pvi_data(
                    pviIndex=pvi["index"],
                    strings=strings,
                    phases=phases,
                    keepAlive=True
                    if pvi["index"] != pvis[-1]["index"]
                    else keepAlive,  # last request should honor keepAlive
                )
            )

        return outObj

    def get_powermeters(self, keepAlive=False):
        """Scans for installed power meters via rscp protocol locally.

        Args:
            keepAlive (Optional[bool]): True to keep connection alive

        Returns:
            dict: Dictionary containing the found powermeters as follows.::

                "powermeters": [
                    {'index': 0, 'type': 1, 'typeName': 'PM_TYPE_ROOT'},
                    {'index': 1, 'type': 4, 'typeName': 'PM_TYPE_ADDITIONAL_CONSUMPTION'}
                ]
        """
        maxPowermeters = 8
        outObj = []
        for pmIndex in range(
            maxPowermeters
        ):  # max 8 powermeters according to E3DC spec
            res = self.sendRequest(
                (
                    RscpTag.PM_REQ_DATA,
                    RscpType.Container,
                    [
                        (RscpTag.PM_INDEX, RscpType.Uint16, pmIndex),
                        (RscpTag.PM_REQ_TYPE, RscpType.NoneType, None),
                    ],
                ),
                keepAlive=True if pmIndex < (maxPowermeters - 1) else keepAlive,
            )

            pmType = rscpFindTagIndex(res, RscpTag.PM_TYPE)

            if pmType is not None:
                outObj.append(
                    {
                        "index": pmIndex,
                        "type": pmType,
                        "typeName": getStrPowermeterType(pmType),
                    }
                )

        return outObj

    def get_powermeter_data(self, pmIndex=None, keepAlive=False):
        """Polls the power meter data via rscp protocol locally.

        Args:
            pmIndex (Optional[int]): power meter index
            keepAlive (Optional[bool]): True to keep connection alive

        Returns:
            dict: Dictionary containing the power data structured as follows::

                {
                    "activePhases": <active phases>,
                    "energy": {
                        "L1": <L1 energy>,
                        "L2": <L2 energy>,
                        "L3": <L3 energy>
                    },
                    "index": <pm index>,
                    "maxPhasePower": <max phase power>,
                    "mode": <mode>,
                    "power": {
                        "L1": <L1 power>,
                        "L2": <L2 power>,
                        "L3": <L3 power>
                    },
                    "type": <type>,
                    "voltage": {
                        "L1": <L1 voltage>,
                        "L2": <L1 voltage>,
                        "L3": <L1 voltage>
                    }
                }
        """
        if pmIndex is None:
            pmIndex = self.powermeters[0]["index"]

        res = self.sendRequest(
            (
                RscpTag.PM_REQ_DATA,
                RscpType.Container,
                [
                    (RscpTag.PM_INDEX, RscpType.Uint16, pmIndex),
                    (RscpTag.PM_REQ_POWER_L1, RscpType.NoneType, None),
                    (RscpTag.PM_REQ_POWER_L2, RscpType.NoneType, None),
                    (RscpTag.PM_REQ_POWER_L3, RscpType.NoneType, None),
                    (RscpTag.PM_REQ_VOLTAGE_L1, RscpType.NoneType, None),
                    (RscpTag.PM_REQ_VOLTAGE_L2, RscpType.NoneType, None),
                    (RscpTag.PM_REQ_VOLTAGE_L3, RscpType.NoneType, None),
                    (RscpTag.PM_REQ_ENERGY_L1, RscpType.NoneType, None),
                    (RscpTag.PM_REQ_ENERGY_L2, RscpType.NoneType, None),
                    (RscpTag.PM_REQ_ENERGY_L3, RscpType.NoneType, None),
                    (RscpTag.PM_REQ_MAX_PHASE_POWER, RscpType.NoneType, None),
                    (RscpTag.PM_REQ_ACTIVE_PHASES, RscpType.NoneType, None),
                    (RscpTag.PM_REQ_TYPE, RscpType.NoneType, None),
                    (RscpTag.PM_REQ_MODE, RscpType.NoneType, None),
                ],
            ),
            keepAlive=keepAlive,
        )

        activePhasesChar = rscpFindTagIndex(res, RscpTag.PM_ACTIVE_PHASES)
        activePhases = f"{activePhasesChar:03b}"

        outObj = {
            "activePhases": activePhases,
            "energy": {
                "L1": rscpFindTagIndex(res, RscpTag.PM_ENERGY_L1),
                "L2": rscpFindTagIndex(res, RscpTag.PM_ENERGY_L2),
                "L3": rscpFindTagIndex(res, RscpTag.PM_ENERGY_L3),
            },
            "index": pmIndex,
            "maxPhasePower": rscpFindTagIndex(res, RscpTag.PM_MAX_PHASE_POWER),
            "mode": rscpFindTagIndex(res, RscpTag.PM_MODE),
            "power": {
                "L1": rscpFindTagIndex(res, RscpTag.PM_POWER_L1),
                "L2": rscpFindTagIndex(res, RscpTag.PM_POWER_L2),
                "L3": rscpFindTagIndex(res, RscpTag.PM_POWER_L3),
            },
            "type": rscpFindTagIndex(res, RscpTag.PM_TYPE),
            "voltage": {
                "L1": rscpFindTagIndex(res, RscpTag.PM_VOLTAGE_L1),
                "L2": rscpFindTagIndex(res, RscpTag.PM_VOLTAGE_L2),
                "L3": rscpFindTagIndex(res, RscpTag.PM_VOLTAGE_L3),
            },
        }
        return outObj

    def get_powermeters_data(self, powermeters=None, keepAlive=False):
        """Polls the powermeters data via rscp protocol locally.

        Args:
            powermeters (Optional[dict]): powermeters dict
            keepAlive (Optional[bool]): True to keep connection alive

        Returns:
            list[dict]: Returns a list of powermeters data
        """
        if powermeters is None:
            powermeters = self.powermeters

        outObj = []

        for powermeter in powermeters:
            outObj.append(
                self.get_powermeter_data(
                    pmIndex=powermeter["index"],
                    keepAlive=True
                    if powermeter["index"] != powermeters[-1]["index"]
                    else keepAlive,  # last request should honor keepAlive
                )
            )

        return outObj

    def get_power_data(self, pmIndex=None, keepAlive=False):
        """DEPRECATED: Please use get_powermeter_data() instead."""
        return self.get_powermeter_data(pmIndex=pmIndex, keepAlive=keepAlive)

    def get_power_settings(self, keepAlive=False):
        """Polls the power settings via rscp protocol locally.

        Args:
            keepAlive (Optional[bool]): True to keep connection alive

        Returns:
            dict: Dictionary containing the power settings structured as follows::

                {
                    "discharge_start_power": <minimum power requested to enable discharge>,
                    "maxChargePower": <maximum charge power dependent on E3DC model>,
                    "maxDischargePower": <maximum discharge power dependent on E3DC model>,
                    "powerSaveEnabled": <status if power save is enabled>,
                    "powerLimitsUsed": <status if power limites are enabled>,
                    "weatherForecastMode": <Weather Forcast Mode>,
                    "weatherRegulatedChargeEnabled": <status if weather regulated charge is enabled>
                }
        """
        res = self.sendRequest(
            (RscpTag.EMS_REQ_GET_POWER_SETTINGS, RscpType.NoneType, None),
            keepAlive=keepAlive,
        )

        dischargeStartPower = rscpFindTagIndex(res, RscpTag.EMS_DISCHARGE_START_POWER)
        maxChargePower = rscpFindTagIndex(res, RscpTag.EMS_MAX_CHARGE_POWER)
        maxDischargePower = rscpFindTagIndex(res, RscpTag.EMS_MAX_DISCHARGE_POWER)
        powerLimitsUsed = rscpFindTagIndex(res, RscpTag.EMS_POWER_LIMITS_USED)
        powerSaveEnabled = rscpFindTagIndex(res, RscpTag.EMS_POWERSAVE_ENABLED)
        weatherForecastMode = rscpFindTagIndex(res, RscpTag.EMS_WEATHER_FORECAST_MODE)
        weatherRegulatedChargeEnabled = rscpFindTagIndex(
            res, RscpTag.EMS_WEATHER_REGULATED_CHARGE_ENABLED
        )

        outObj = {
            "dischargeStartPower": dischargeStartPower,
            "maxChargePower": maxChargePower,
            "maxDischargePower": maxDischargePower,
            "powerLimitsUsed": powerLimitsUsed,
            "powerSaveEnabled": powerSaveEnabled,
            "weatherForecastMode": weatherForecastMode,
            "weatherRegulatedChargeEnabled": weatherRegulatedChargeEnabled,
        }
        return outObj

    def set_power_limits(
        self,
        enable,
        max_charge=None,
        max_discharge=None,
        discharge_start=None,
        keepAlive=False,
    ):
        """Setting the SmartPower power limits via rscp protocol locally.

        Args:
            enable (bool): True/False
            max_charge (Optional[int]): maximum charge power
            max_discharge (Optional[int]: maximum discharge power
            discharge_start (Optional[int]: power where discharged is started
            keepAlive (Optional[bool]): True to keep connection alive

        Returns:
            0 if success
            -1 if error
            1 if one value is nonoptimal
        """
        if max_charge is None:
            max_charge = self.maxBatChargePower

        if max_discharge is None:
            max_discharge = self.maxBatDischargePower

        if discharge_start is None:
            discharge_start = self.startDischargeDefault

        if enable:
            res = self.sendRequest(
                (
                    RscpTag.EMS_REQ_SET_POWER_SETTINGS,
                    RscpType.Container,
                    [
                        (RscpTag.EMS_POWER_LIMITS_USED, RscpType.Bool, True),
                        (
                            RscpTag.EMS_MAX_DISCHARGE_POWER,
                            RscpType.UInt32,
                            max_discharge,
                        ),
                        (RscpTag.EMS_MAX_CHARGE_POWER, RscpType.UInt32, max_charge),
                        (
                            RscpTag.EMS_DISCHARGE_START_POWER,
                            RscpType.UInt32,
                            discharge_start,
                        ),
                    ],
                ),
                keepAlive=keepAlive,
            )
        else:
            res = self.sendRequest(
                (
                    RscpTag.EMS_REQ_SET_POWER_SETTINGS,
                    RscpType.Container,
                    [(RscpTag.EMS_POWER_LIMITS_USED, RscpType.Bool, False)],
                ),
                keepAlive=keepAlive,
            )

        # validate all return codes for each limit to be 0 for success, 1 for nonoptimal value and -1 for failure
        return_code = 0
        for result in res[2]:
            if result[2] == -1:
                return_code = -1
            elif result[2] == 1 and return_code == 0:
                return_code = 1

        return return_code

    def set_powersave(self, enable, keepAlive=False):
        """Setting the SmartPower power save via rscp protocol locally.

        Args:
            enable (bool): True/False
            keepAlive (Optional[bool]): True to keep connection alive

        Returns:
            0 if success
            -1 if error
        """
        res = self.sendRequest(
            (
                RscpTag.EMS_REQ_SET_POWER_SETTINGS,
                RscpType.Container,
                [(RscpTag.EMS_POWERSAVE_ENABLED, RscpType.UChar8, int(enable))],
            ),
            keepAlive=keepAlive,
        )

        # Returns value of EMS_REQ_SET_POWER_SETTINGS, we get a success flag here,
        # that we normalize and push outside.
        # [ RscpTag.EMS_SET_POWER_SETTINGS,
        #   RscpType.Container,
        #   [
        #       [RscpTag.EMS_RES_POWERSAVE_ENABLED, "Char8", 0]
        #   ]
        # ]

        if rscpFindTagIndex(res, RscpTag.EMS_RES_POWERSAVE_ENABLED) == 0:
            return 0
        else:
            return -1

    def set_weather_regulated_charge(self, enable, keepAlive=False):
        """Setting the SmartCharge weather regulated charge via rscp protocol locally.

        Args:
            enable (bool): True/False
            keepAlive (Optional[bool]): True to keep connection alive

        Returns:
            0 if success
            -1 if error
        """
        if enable:
            res = self.sendRequest(
                (
                    RscpTag.EMS_REQ_SET_POWER_SETTINGS,
                    RscpType.Container,
                    [
                        (
                            RscpTag.EMS_WEATHER_REGULATED_CHARGE_ENABLED,
                            RscpType.UChar8,
                            1,
                        )
                    ],
                ),
                keepAlive=keepAlive,
            )
        else:
            res = self.sendRequest(
                (
                    RscpTag.EMS_REQ_SET_POWER_SETTINGS,
                    RscpType.Container,
                    [
                        (
                            RscpTag.EMS_WEATHER_REGULATED_CHARGE_ENABLED,
                            RscpType.UChar8,
                            0,
                        )
                    ],
                ),
                keepAlive=keepAlive,
            )

        # validate return code for EMS_RES_WEATHER_REGULATED_CHARGE_ENABLED is 0
        if res[2][0][2] == 0:
            return 0
        else:
            return -1<|MERGE_RESOLUTION|>--- conflicted
+++ resolved
@@ -1377,11 +1377,7 @@
                 temperatures_data = rscpFindTagIndex(temperatures_raw, RscpTag.BAT_DATA)
                 sensorCount = rscpFindTagIndex(info, RscpTag.BAT_DCB_NR_SENSOR)
                 for sensor in range(0, sensorCount):
-<<<<<<< HEAD
-                    temperatures.append(round(temperatures_data[sensor][2], 2))
-=======
-                    temperatures.append(temperatures_raw[sensor][2])
->>>>>>> f1e3d409
+                    temperatures.append(temperatures_data[sensor][2])
 
             # Set voltages, if available for the device
             voltages_raw = rscpFindTag(req, RscpTag.BAT_DCB_ALL_CELL_VOLTAGES)
@@ -1393,11 +1389,7 @@
                 voltages_data = rscpFindTagIndex(voltages_raw, RscpTag.BAT_DATA)
                 seriesCellCount = rscpFindTagIndex(info, RscpTag.BAT_DCB_NR_SERIES_CELL)
                 for cell in range(0, seriesCellCount):
-<<<<<<< HEAD
-                    voltages.append(round(voltages_data[cell][2], 2))
-=======
-                    voltages.append(voltages_raw[cell][2])
->>>>>>> f1e3d409
+                    voltages.append(voltages_data[cell][2])
 
             dcbobj = {
                 "current": rscpFindTagIndex(info, RscpTag.BAT_DCB_CURRENT),
